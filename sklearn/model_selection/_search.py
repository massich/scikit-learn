--- conflicted
+++ resolved
@@ -718,17 +718,9 @@
             self.best_estimator_ = clone(base_estimator).set_params(
                 **self.best_params_)
             if y is not None:
-<<<<<<< HEAD
                 self.best_estimator_.fit(X, y, **self.fit_params)
             else:
                 self.best_estimator_.fit(X, **self.fit_params)
-=======
-                best_estimator.fit(X, y, **fit_params)
-            else:
-                best_estimator.fit(X, **fit_params)
-            self.best_estimator_ = best_estimator
-        return self
->>>>>>> eb9fe80e
 
         if not self.multimetric_:
             # Store the only scorer not as a dict for single metric evaluation
