"""
Ridge regression
"""

# Author: Mathieu Blondel <mathieu@mblondel.org>
#         Reuben Fletcher-Costin <reuben.fletchercostin@gmail.com>
#         Fabian Pedregosa <fabian@fseoane.net>
#         Michael Eickenberg <michael.eickenberg@nsup.org>
# License: BSD 3 clause


from abc import ABCMeta, abstractmethod
import warnings

import numpy as np
from scipy import linalg
from scipy import sparse
from scipy.sparse import linalg as sp_linalg

from .base import LinearClassifierMixin, LinearModel, _rescale_data
from .sag import sag_solver
from ..base import RegressorMixin, MultiOutputMixin
from ..utils.extmath import safe_sparse_dot
from ..utils.extmath import row_norms
from ..utils import check_X_y
from ..utils import check_array
from ..utils import check_consistent_length
from ..utils import compute_sample_weight
from ..utils import column_or_1d
from ..preprocessing import LabelBinarizer
from ..model_selection import GridSearchCV
from ..metrics.scorer import check_scoring
from ..exceptions import ConvergenceWarning


def _solve_sparse_cg(X, y, alpha, max_iter=None, tol=1e-3, verbose=0,
                     X_offset=None, X_scale=None):

    def _get_rescaled_operator(X):

        X_offset_scale = X_offset / X_scale

        def matvec(b):
            return X.dot(b) - b.dot(X_offset_scale)

        def rmatvec(b):
            return X.T.dot(b) - X_offset_scale * np.sum(b)

        X1 = sparse.linalg.LinearOperator(shape=X.shape,
                                          matvec=matvec,
                                          rmatvec=rmatvec)
        return X1

    n_samples, n_features = X.shape

    if X_offset is None or X_scale is None:
        X1 = sp_linalg.aslinearoperator(X)
    else:
        X1 = _get_rescaled_operator(X)

    coefs = np.empty((y.shape[1], n_features), dtype=X.dtype)

    if n_features > n_samples:
        def create_mv(curr_alpha):
            def _mv(x):
                return X1.matvec(X1.rmatvec(x)) + curr_alpha * x
            return _mv
    else:
        def create_mv(curr_alpha):
            def _mv(x):
                return X1.rmatvec(X1.matvec(x)) + curr_alpha * x
            return _mv

    for i in range(y.shape[1]):
        y_column = y[:, i]

        mv = create_mv(alpha[i])
        if n_features > n_samples:
            # kernel ridge
            # w = X.T * inv(X X^t + alpha*Id) y
            C = sp_linalg.LinearOperator(
                (n_samples, n_samples), matvec=mv, dtype=X.dtype)
            # FIXME atol
            try:
                coef, info = sp_linalg.cg(C, y_column, tol=tol, atol='legacy')
            except TypeError:
                # old scipy
                coef, info = sp_linalg.cg(C, y_column, tol=tol)
            coefs[i] = X1.rmatvec(coef)
        else:
            # linear ridge
            # w = inv(X^t X + alpha*Id) * X.T y
            y_column = X1.rmatvec(y_column)
            C = sp_linalg.LinearOperator(
                (n_features, n_features), matvec=mv, dtype=X.dtype)
            # FIXME atol
            try:
                coefs[i], info = sp_linalg.cg(C, y_column, maxiter=max_iter,
                                              tol=tol, atol='legacy')
            except TypeError:
                # old scipy
                coefs[i], info = sp_linalg.cg(C, y_column, maxiter=max_iter,
                                              tol=tol)

        if info < 0:
            raise ValueError("Failed with error code %d" % info)

        if max_iter is None and info > 0 and verbose:
            warnings.warn("sparse_cg did not converge after %d iterations." %
                          info, ConvergenceWarning)

    return coefs


def _solve_lsqr(X, y, alpha, max_iter=None, tol=1e-3):
    n_samples, n_features = X.shape
    coefs = np.empty((y.shape[1], n_features), dtype=X.dtype)
    n_iter = np.empty(y.shape[1], dtype=np.int32)

    # According to the lsqr documentation, alpha = damp^2.
    sqrt_alpha = np.sqrt(alpha)

    for i in range(y.shape[1]):
        y_column = y[:, i]
        info = sp_linalg.lsqr(X, y_column, damp=sqrt_alpha[i],
                              atol=tol, btol=tol, iter_lim=max_iter)
        coefs[i] = info[0]
        n_iter[i] = info[2]

    return coefs, n_iter


def _solve_cholesky(X, y, alpha):
    # w = inv(X^t X + alpha*Id) * X.T y
    n_samples, n_features = X.shape
    n_targets = y.shape[1]

    A = safe_sparse_dot(X.T, X, dense_output=True)
    Xy = safe_sparse_dot(X.T, y, dense_output=True)

    one_alpha = np.array_equal(alpha, len(alpha) * [alpha[0]])

    if one_alpha:
        A.flat[::n_features + 1] += alpha[0]
        return linalg.solve(A, Xy, sym_pos=True,
                            overwrite_a=True).T
    else:
        coefs = np.empty([n_targets, n_features], dtype=X.dtype)
        for coef, target, current_alpha in zip(coefs, Xy.T, alpha):
            A.flat[::n_features + 1] += current_alpha
            coef[:] = linalg.solve(A, target, sym_pos=True,
                                   overwrite_a=False).ravel()
            A.flat[::n_features + 1] -= current_alpha
        return coefs


def _solve_cholesky_kernel(K, y, alpha, sample_weight=None, copy=False):
    # dual_coef = inv(X X^t + alpha*Id) y
    n_samples = K.shape[0]
    n_targets = y.shape[1]

    if copy:
        K = K.copy()

    alpha = np.atleast_1d(alpha)
    one_alpha = (alpha == alpha[0]).all()
    has_sw = isinstance(sample_weight, np.ndarray) \
        or sample_weight not in [1.0, None]

    if has_sw:
        # Unlike other solvers, we need to support sample_weight directly
        # because K might be a pre-computed kernel.
        sw = np.sqrt(np.atleast_1d(sample_weight))
        y = y * sw[:, np.newaxis]
        K *= np.outer(sw, sw)

    if one_alpha:
        # Only one penalty, we can solve multi-target problems in one time.
        K.flat[::n_samples + 1] += alpha[0]

        try:
            # Note: we must use overwrite_a=False in order to be able to
            #       use the fall-back solution below in case a LinAlgError
            #       is raised
            dual_coef = linalg.solve(K, y, sym_pos=True,
                                     overwrite_a=False)
        except np.linalg.LinAlgError:
            warnings.warn("Singular matrix in solving dual problem. Using "
                          "least-squares solution instead.")
            dual_coef = linalg.lstsq(K, y)[0]

        # K is expensive to compute and store in memory so change it back in
        # case it was user-given.
        K.flat[::n_samples + 1] -= alpha[0]

        if has_sw:
            dual_coef *= sw[:, np.newaxis]

        return dual_coef
    else:
        # One penalty per target. We need to solve each target separately.
        dual_coefs = np.empty([n_targets, n_samples], K.dtype)

        for dual_coef, target, current_alpha in zip(dual_coefs, y.T, alpha):
            K.flat[::n_samples + 1] += current_alpha

            dual_coef[:] = linalg.solve(K, target, sym_pos=True,
                                        overwrite_a=False).ravel()

            K.flat[::n_samples + 1] -= current_alpha

        if has_sw:
            dual_coefs *= sw[np.newaxis, :]

        return dual_coefs.T


def _solve_svd(X, y, alpha):
    U, s, Vt = linalg.svd(X, full_matrices=False)
    idx = s > 1e-15  # same default value as scipy.linalg.pinv
    s_nnz = s[idx][:, np.newaxis]
    UTy = np.dot(U.T, y)
    d = np.zeros((s.size, alpha.size), dtype=X.dtype)
    d[idx] = s_nnz / (s_nnz ** 2 + alpha)
    d_UT_y = d * UTy
    return np.dot(Vt.T, d_UT_y).T


def _get_valid_accept_sparse(is_X_sparse, solver):
    if is_X_sparse and solver in ['auto', 'sag', 'saga']:
        return 'csr'
    else:
        return ['csr', 'csc', 'coo']


def ridge_regression(X, y, alpha, sample_weight=None, solver='auto',
                     max_iter=None, tol=1e-3, verbose=0, random_state=None,
                     return_n_iter=False, return_intercept=False,
                     check_input=True):
    """Solve the ridge equation by the method of normal equations.

    Read more in the :ref:`User Guide <ridge_regression>`.

    Parameters
    ----------
    X : {array-like, sparse matrix, LinearOperator},
        shape = [n_samples, n_features]
        Training data

    y : array-like, shape = [n_samples] or [n_samples, n_targets]
        Target values

    alpha : {float, array-like},
        shape = [n_targets] if array-like
        Regularization strength; must be a positive float. Regularization
        improves the conditioning of the problem and reduces the variance of
        the estimates. Larger values specify stronger regularization.
        Alpha corresponds to ``C^-1`` in other linear models such as
        LogisticRegression or LinearSVC. If an array is passed, penalties are
        assumed to be specific to the targets. Hence they must correspond in
        number.

    sample_weight : float or numpy array of shape [n_samples]
        Individual weights for each sample. If sample_weight is not None and
        solver='auto', the solver will be set to 'cholesky'.

        .. versionadded:: 0.17

    solver : {'auto', 'svd', 'cholesky', 'lsqr', 'sparse_cg', 'sag', 'saga'}
        Solver to use in the computational routines:

        - 'auto' chooses the solver automatically based on the type of data.

        - 'svd' uses a Singular Value Decomposition of X to compute the Ridge
          coefficients. More stable for singular matrices than
          'cholesky'.

        - 'cholesky' uses the standard scipy.linalg.solve function to
          obtain a closed-form solution via a Cholesky decomposition of
          dot(X.T, X)

        - 'sparse_cg' uses the conjugate gradient solver as found in
          scipy.sparse.linalg.cg. As an iterative algorithm, this solver is
          more appropriate than 'cholesky' for large-scale data
          (possibility to set `tol` and `max_iter`).

        - 'lsqr' uses the dedicated regularized least-squares routine
          scipy.sparse.linalg.lsqr. It is the fastest and uses an iterative
          procedure.

        - 'sag' uses a Stochastic Average Gradient descent, and 'saga' uses
          its improved, unbiased version named SAGA. Both methods also use an
          iterative procedure, and are often faster than other solvers when
          both n_samples and n_features are large. Note that 'sag' and
          'saga' fast convergence is only guaranteed on features with
          approximately the same scale. You can preprocess the data with a
          scaler from sklearn.preprocessing.


        All last five solvers support both dense and sparse data. However, only
        'sag' and 'sparse_cg' supports sparse input when`fit_intercept` is
        True.

        .. versionadded:: 0.17
           Stochastic Average Gradient descent solver.
        .. versionadded:: 0.19
           SAGA solver.

    max_iter : int, optional
        Maximum number of iterations for conjugate gradient solver.
        For the 'sparse_cg' and 'lsqr' solvers, the default value is determined
        by scipy.sparse.linalg. For 'sag' and saga solver, the default value is
        1000.

    tol : float
        Precision of the solution.

    verbose : int
        Verbosity level. Setting verbose > 0 will display additional
        information depending on the solver used.

    random_state : int, RandomState instance or None, optional, default None
        The seed of the pseudo random number generator to use when shuffling
        the data.  If int, random_state is the seed used by the random number
        generator; If RandomState instance, random_state is the random number
        generator; If None, the random number generator is the RandomState
        instance used by `np.random`. Used when ``solver`` == 'sag'.

    return_n_iter : boolean, default False
        If True, the method also returns `n_iter`, the actual number of
        iteration performed by the solver.

        .. versionadded:: 0.17

    return_intercept : boolean, default False
        If True and if X is sparse, the method also returns the intercept,
        and the solver is automatically changed to 'sag'. This is only a
        temporary fix for fitting the intercept with sparse data. For dense
        data, use sklearn.linear_model._preprocess_data before your regression.

        .. versionadded:: 0.17

    check_input : boolean, default True
        If False, the input arrays X and y will not be checked.

        .. versionadded:: 0.21

    Returns
    -------
    coef : array, shape = [n_features] or [n_targets, n_features]
        Weight vector(s).

    n_iter : int, optional
        The actual number of iteration performed by the solver.
        Only returned if `return_n_iter` is True.

    intercept : float or array, shape = [n_targets]
        The intercept of the model. Only returned if `return_intercept`
        is True and if X is a scipy sparse array.

    Notes
    -----
    This function won't compute the intercept.
    """

    return _ridge_regression(X, y, alpha,
                             sample_weight=sample_weight,
                             solver=solver,
                             max_iter=max_iter,
                             tol=tol,
                             verbose=verbose,
                             random_state=random_state,
                             return_n_iter=return_n_iter,
                             return_intercept=return_intercept,
                             X_scale=None,
                             X_offset=None)


def _ridge_regression(X, y, alpha, sample_weight=None, solver='auto',
                      max_iter=None, tol=1e-3, verbose=0, random_state=None,
                      return_n_iter=False, return_intercept=False,
                      X_scale=None, X_offset=None):

    has_sw = sample_weight is not None

    if solver == 'auto':
        if return_intercept:
            # only sag supports fitting intercept directly
            solver = "sag"
        elif not sparse.issparse(X):
            solver = "cholesky"
        else:
            solver = "sparse_cg"

    if solver not in ('sparse_cg', 'cholesky', 'svd', 'lsqr', 'sag', 'saga'):
        raise ValueError("Known solvers are 'sparse_cg', 'cholesky', 'svd'"
                         " 'lsqr', 'sag' or 'saga'. Got %s." % solver)

    if return_intercept and solver != 'sag':
        raise ValueError("In Ridge, only 'sag' solver can directly fit the "
                         "intercept. Please change solver to 'sag' or set "
                         "return_intercept=False.")

    if check_input:
        _dtype = [np.float64, np.float32]
        _accept_sparse = _get_valid_accept_sparse(sparse.issparse(X), solver)
        X = check_array(X, accept_sparse=_accept_sparse, dtype=_dtype,
                        order="C")
        y = check_array(y, dtype=X.dtype, ensure_2d=False, order="C")
    check_consistent_length(X, y)

    n_samples, n_features = X.shape

    if y.ndim > 2:
        raise ValueError("Target y has the wrong shape %s" % str(y.shape))

    ravel = False
    if y.ndim == 1:
        y = y.reshape(-1, 1)
        ravel = True

    n_samples_, n_targets = y.shape

    if n_samples != n_samples_:
        raise ValueError("Number of samples in X and y does not correspond:"
                         " %d != %d" % (n_samples, n_samples_))



    if has_sw:
        if np.atleast_1d(sample_weight).ndim > 1:
            raise ValueError("Sample weights must be 1D array or scalar")

        if solver not in ['sag', 'saga']:
            # SAG supports sample_weight directly. For other solvers,
            # we implement sample_weight via a simple rescaling.
            X, y = _rescale_data(X, y, sample_weight)

    # There should be either 1 or n_targets penalties
    alpha = np.asarray(alpha, dtype=X.dtype).ravel()
    if alpha.size not in [1, n_targets]:
        raise ValueError("Number of targets and number of penalties "
                         "do not correspond: %d != %d"
                         % (alpha.size, n_targets))

    if alpha.size == 1 and n_targets > 1:
        alpha = np.repeat(alpha, n_targets)


    n_iter = None
    if solver == 'sparse_cg':
        coef = _solve_sparse_cg(X, y, alpha,
                                max_iter=max_iter,
                                tol=tol,
                                verbose=verbose,
                                X_offset=X_offset,
                                X_scale=X_scale)

    elif solver == 'lsqr':
        coef, n_iter = _solve_lsqr(X, y, alpha, max_iter, tol)

    elif solver == 'cholesky':
        if n_features > n_samples:
            K = safe_sparse_dot(X, X.T, dense_output=True)
            try:
                dual_coef = _solve_cholesky_kernel(K, y, alpha)

                coef = safe_sparse_dot(X.T, dual_coef, dense_output=True).T
            except linalg.LinAlgError:
                # use SVD solver if matrix is singular
                solver = 'svd'

        else:
            try:
                coef = _solve_cholesky(X, y, alpha)
            except linalg.LinAlgError:
                # use SVD solver if matrix is singular
                solver = 'svd'

    elif solver in ['sag', 'saga']:
        # precompute max_squared_sum for all targets
        max_squared_sum = row_norms(X, squared=True).max()

        coef = np.empty((y.shape[1], n_features), dtype=X.dtype)
        n_iter = np.empty(y.shape[1], dtype=np.int32)
        intercept = np.zeros((y.shape[1], ), dtype=X.dtype)
        for i, (alpha_i, target) in enumerate(zip(alpha, y.T)):
            init = {'coef': np.zeros((n_features + int(return_intercept), 1),
                                     dtype=X.dtype)}
            coef_, n_iter_, _ = sag_solver(
                X, target.ravel(), sample_weight, 'squared', alpha_i, 0,
                max_iter, tol, verbose, random_state, False, max_squared_sum,
                init,
                is_saga=solver == 'saga')
            if return_intercept:
                coef[i] = coef_[:-1]
                intercept[i] = coef_[-1]
            else:
                coef[i] = coef_
            n_iter[i] = n_iter_

        if intercept.shape[0] == 1:
            intercept = intercept[0]
        coef = np.asarray(coef)

    if solver == 'svd':
        if sparse.issparse(X):
            raise TypeError('SVD solver does not support sparse'
                            ' inputs currently')
        coef = _solve_svd(X, y, alpha)

    if ravel:
        # When y was passed as a 1d-array, we flatten the coefficients.
        coef = coef.ravel()

    if return_n_iter and return_intercept:
        return coef, n_iter, intercept
    elif return_intercept:
        return coef, intercept
    elif return_n_iter:
        return coef, n_iter
    else:
        return coef


class _BaseRidge(LinearModel, MultiOutputMixin, metaclass=ABCMeta):
    @abstractmethod
    def __init__(self, alpha=1.0, fit_intercept=True, normalize=False,
                 copy_X=True, max_iter=None, tol=1e-3, solver="auto",
                 random_state=None):
        self.alpha = alpha
        self.fit_intercept = fit_intercept
        self.normalize = normalize
        self.copy_X = copy_X
        self.max_iter = max_iter
        self.tol = tol
        self.solver = solver
        self.random_state = random_state

    def fit(self, X, y, sample_weight=None):

        # all other solvers work at both float precision levels
        _dtype = [np.float64, np.float32]
        _accept_sparse = _get_valid_accept_sparse(sparse.issparse(X),
                                                  self.solver)
        X, y = check_X_y(X, y,
                         accept_sparse=_accept_sparse,
                         dtype=_dtype,
                         multi_output=True, y_numeric=True)

        if ((sample_weight is not None) and
                np.atleast_1d(sample_weight).ndim > 1):
            raise ValueError("Sample weights must be 1D array or scalar")

        # when X is sparse we only remove offset from y
        X, y, X_offset, y_offset, X_scale = self._preprocess_data(
            X, y, self.fit_intercept, self.normalize, self.copy_X,
            sample_weight=sample_weight, return_mean=True)

        # temporary fix for fitting the intercept with sparse data using 'sag'
        if (sparse.issparse(X) and self.fit_intercept and
           self.solver != 'sparse_cg'):
            self.coef_, self.n_iter_, self.intercept_ = _ridge_regression(
                X, y, alpha=self.alpha, sample_weight=sample_weight,
                max_iter=self.max_iter, tol=self.tol, solver=self.solver,
                random_state=self.random_state, return_n_iter=True,
<<<<<<< HEAD
                return_intercept=True, check_input=False)
=======
                return_intercept=True)
            # add the offset which was subtracted by _preprocess_data
>>>>>>> 4de404d4
            self.intercept_ += y_offset
        else:
            if sparse.issparse(X) and self.solver == 'sparse_cg':
                # required to fit intercept with sparse_cg solver
                params = {'X_offset': X_offset, 'X_scale': X_scale}
            else:
                # for dense matrices or when intercept is set to 0
                params = {}

            self.coef_, self.n_iter_ = _ridge_regression(
                X, y, alpha=self.alpha, sample_weight=sample_weight,
                max_iter=self.max_iter, tol=self.tol, solver=self.solver,
                random_state=self.random_state, return_n_iter=True,
<<<<<<< HEAD
                return_intercept=False, check_input=False)
=======
                return_intercept=False, **params)

>>>>>>> 4de404d4
            self._set_intercept(X_offset, y_offset, X_scale)

        return self


class Ridge(_BaseRidge, RegressorMixin):
    """Linear least squares with l2 regularization.

    Minimizes the objective function::

    ||y - Xw||^2_2 + alpha * ||w||^2_2

    This model solves a regression model where the loss function is
    the linear least squares function and regularization is given by
    the l2-norm. Also known as Ridge Regression or Tikhonov regularization.
    This estimator has built-in support for multi-variate regression
    (i.e., when y is a 2d-array of shape [n_samples, n_targets]).

    Read more in the :ref:`User Guide <ridge_regression>`.

    Parameters
    ----------
    alpha : {float, array-like}, shape (n_targets)
        Regularization strength; must be a positive float. Regularization
        improves the conditioning of the problem and reduces the variance of
        the estimates. Larger values specify stronger regularization.
        Alpha corresponds to ``C^-1`` in other linear models such as
        LogisticRegression or LinearSVC. If an array is passed, penalties are
        assumed to be specific to the targets. Hence they must correspond in
        number.

    fit_intercept : boolean
        Whether to calculate the intercept for this model. If set
        to false, no intercept will be used in calculations
        (e.g. data is expected to be already centered).

    normalize : boolean, optional, default False
        This parameter is ignored when ``fit_intercept`` is set to False.
        If True, the regressors X will be normalized before regression by
        subtracting the mean and dividing by the l2-norm.
        If you wish to standardize, please use
        :class:`sklearn.preprocessing.StandardScaler` before calling ``fit``
        on an estimator with ``normalize=False``.

    copy_X : boolean, optional, default True
        If True, X will be copied; else, it may be overwritten.

    max_iter : int, optional
        Maximum number of iterations for conjugate gradient solver.
        For 'sparse_cg' and 'lsqr' solvers, the default value is determined
        by scipy.sparse.linalg. For 'sag' solver, the default value is 1000.

    tol : float
        Precision of the solution.

    solver : {'auto', 'svd', 'cholesky', 'lsqr', 'sparse_cg', 'sag', 'saga'}
        Solver to use in the computational routines:

        - 'auto' chooses the solver automatically based on the type of data.

        - 'svd' uses a Singular Value Decomposition of X to compute the Ridge
          coefficients. More stable for singular matrices than
          'cholesky'.

        - 'cholesky' uses the standard scipy.linalg.solve function to
          obtain a closed-form solution.

        - 'sparse_cg' uses the conjugate gradient solver as found in
          scipy.sparse.linalg.cg. As an iterative algorithm, this solver is
          more appropriate than 'cholesky' for large-scale data
          (possibility to set `tol` and `max_iter`).

        - 'lsqr' uses the dedicated regularized least-squares routine
          scipy.sparse.linalg.lsqr. It is the fastest and uses an iterative
          procedure.

        - 'sag' uses a Stochastic Average Gradient descent, and 'saga' uses
          its improved, unbiased version named SAGA. Both methods also use an
          iterative procedure, and are often faster than other solvers when
          both n_samples and n_features are large. Note that 'sag' and
          'saga' fast convergence is only guaranteed on features with
          approximately the same scale. You can preprocess the data with a
          scaler from sklearn.preprocessing.

        All last five solvers support both dense and sparse data. However, only
        'sag' and 'sparse_cg' supports sparse input when `fit_intercept` is
        True.

        .. versionadded:: 0.17
           Stochastic Average Gradient descent solver.
        .. versionadded:: 0.19
           SAGA solver.

    random_state : int, RandomState instance or None, optional, default None
        The seed of the pseudo random number generator to use when shuffling
        the data.  If int, random_state is the seed used by the random number
        generator; If RandomState instance, random_state is the random number
        generator; If None, the random number generator is the RandomState
        instance used by `np.random`. Used when ``solver`` == 'sag'.

        .. versionadded:: 0.17
           *random_state* to support Stochastic Average Gradient.

    Attributes
    ----------
    coef_ : array, shape (n_features,) or (n_targets, n_features)
        Weight vector(s).

    intercept_ : float | array, shape = (n_targets,)
        Independent term in decision function. Set to 0.0 if
        ``fit_intercept = False``.

    n_iter_ : array or None, shape (n_targets,)
        Actual number of iterations for each target. Available only for
        sag and lsqr solvers. Other solvers will return None.

        .. versionadded:: 0.17

    See also
    --------
    RidgeClassifier : Ridge classifier
    RidgeCV : Ridge regression with built-in cross validation
    :class:`sklearn.kernel_ridge.KernelRidge` : Kernel ridge regression
        combines ridge regression with the kernel trick

    Examples
    --------
    >>> from sklearn.linear_model import Ridge
    >>> import numpy as np
    >>> n_samples, n_features = 10, 5
    >>> rng = np.random.RandomState(0)
    >>> y = rng.randn(n_samples)
    >>> X = rng.randn(n_samples, n_features)
    >>> clf = Ridge(alpha=1.0)
    >>> clf.fit(X, y) # doctest: +NORMALIZE_WHITESPACE
    Ridge(alpha=1.0, copy_X=True, fit_intercept=True, max_iter=None,
          normalize=False, random_state=None, solver='auto', tol=0.001)

    """
    def __init__(self, alpha=1.0, fit_intercept=True, normalize=False,
                 copy_X=True, max_iter=None, tol=1e-3, solver="auto",
                 random_state=None):
        super().__init__(
            alpha=alpha, fit_intercept=fit_intercept,
            normalize=normalize, copy_X=copy_X,
            max_iter=max_iter, tol=tol, solver=solver,
            random_state=random_state)

    def fit(self, X, y, sample_weight=None):
        """Fit Ridge regression model

        Parameters
        ----------
        X : {array-like, sparse matrix}, shape = [n_samples, n_features]
            Training data

        y : array-like, shape = [n_samples] or [n_samples, n_targets]
            Target values

        sample_weight : float or numpy array of shape [n_samples]
            Individual weights for each sample

        Returns
        -------
        self : returns an instance of self.
        """
        return super().fit(X, y, sample_weight=sample_weight)


class RidgeClassifier(LinearClassifierMixin, _BaseRidge):
    """Classifier using Ridge regression.

    Read more in the :ref:`User Guide <ridge_regression>`.

    Parameters
    ----------
    alpha : float
        Regularization strength; must be a positive float. Regularization
        improves the conditioning of the problem and reduces the variance of
        the estimates. Larger values specify stronger regularization.
        Alpha corresponds to ``C^-1`` in other linear models such as
        LogisticRegression or LinearSVC.

    fit_intercept : boolean
        Whether to calculate the intercept for this model. If set to false, no
        intercept will be used in calculations (e.g. data is expected to be
        already centered).

    normalize : boolean, optional, default False
        This parameter is ignored when ``fit_intercept`` is set to False.
        If True, the regressors X will be normalized before regression by
        subtracting the mean and dividing by the l2-norm.
        If you wish to standardize, please use
        :class:`sklearn.preprocessing.StandardScaler` before calling ``fit``
        on an estimator with ``normalize=False``.

    copy_X : boolean, optional, default True
        If True, X will be copied; else, it may be overwritten.

    max_iter : int, optional
        Maximum number of iterations for conjugate gradient solver.
        The default value is determined by scipy.sparse.linalg.

    tol : float
        Precision of the solution.

    class_weight : dict or 'balanced', optional
        Weights associated with classes in the form ``{class_label: weight}``.
        If not given, all classes are supposed to have weight one.

        The "balanced" mode uses the values of y to automatically adjust
        weights inversely proportional to class frequencies in the input data
        as ``n_samples / (n_classes * np.bincount(y))``

    solver : {'auto', 'svd', 'cholesky', 'lsqr', 'sparse_cg', 'sag', 'saga'}
        Solver to use in the computational routines:

        - 'auto' chooses the solver automatically based on the type of data.

        - 'svd' uses a Singular Value Decomposition of X to compute the Ridge
          coefficients. More stable for singular matrices than
          'cholesky'.

        - 'cholesky' uses the standard scipy.linalg.solve function to
          obtain a closed-form solution.

        - 'sparse_cg' uses the conjugate gradient solver as found in
          scipy.sparse.linalg.cg. As an iterative algorithm, this solver is
          more appropriate than 'cholesky' for large-scale data
          (possibility to set `tol` and `max_iter`).

        - 'lsqr' uses the dedicated regularized least-squares routine
          scipy.sparse.linalg.lsqr. It is the fastest and uses an iterative
          procedure.

        - 'sag' uses a Stochastic Average Gradient descent, and 'saga' uses
          its unbiased and more flexible version named SAGA. Both methods
          use an iterative procedure, and are often faster than other solvers
          when both n_samples and n_features are large. Note that 'sag' and
          'saga' fast convergence is only guaranteed on features with
          approximately the same scale. You can preprocess the data with a
          scaler from sklearn.preprocessing.

          .. versionadded:: 0.17
             Stochastic Average Gradient descent solver.
          .. versionadded:: 0.19
           SAGA solver.

    random_state : int, RandomState instance or None, optional, default None
        The seed of the pseudo random number generator to use when shuffling
        the data.  If int, random_state is the seed used by the random number
        generator; If RandomState instance, random_state is the random number
        generator; If None, the random number generator is the RandomState
        instance used by `np.random`. Used when ``solver`` == 'sag'.

    Attributes
    ----------
    coef_ : array, shape (1, n_features) or (n_classes, n_features)
        Coefficient of the features in the decision function.

        ``coef_`` is of shape (1, n_features) when the given problem is binary.

    intercept_ : float | array, shape = (n_targets,)
        Independent term in decision function. Set to 0.0 if
        ``fit_intercept = False``.

    n_iter_ : array or None, shape (n_targets,)
        Actual number of iterations for each target. Available only for
        sag and lsqr solvers. Other solvers will return None.

    Examples
    --------
    >>> from sklearn.datasets import load_breast_cancer
    >>> from sklearn.linear_model import RidgeClassifier
    >>> X, y = load_breast_cancer(return_X_y=True)
    >>> clf = RidgeClassifier().fit(X, y)
    >>> clf.score(X, y) # doctest: +ELLIPSIS
    0.9595...

    See also
    --------
    Ridge : Ridge regression
    RidgeClassifierCV :  Ridge classifier with built-in cross validation

    Notes
    -----
    For multi-class classification, n_class classifiers are trained in
    a one-versus-all approach. Concretely, this is implemented by taking
    advantage of the multi-variate response support in Ridge.
    """

    def __init__(self, alpha=1.0, fit_intercept=True, normalize=False,
                 copy_X=True, max_iter=None, tol=1e-3, class_weight=None,
                 solver="auto", random_state=None):
        super().__init__(
            alpha=alpha, fit_intercept=fit_intercept, normalize=normalize,
            copy_X=copy_X, max_iter=max_iter, tol=tol, solver=solver,
            random_state=random_state)
        self.class_weight = class_weight

    def fit(self, X, y, sample_weight=None):
        """Fit Ridge regression model.

        Parameters
        ----------
        X : {array-like, sparse matrix}, shape = [n_samples,n_features]
            Training data

        y : array-like, shape = [n_samples]
            Target values

        sample_weight : float or numpy array of shape (n_samples,)
            Sample weight.

            .. versionadded:: 0.17
               *sample_weight* support to Classifier.

        Returns
        -------
        self : returns an instance of self.
        """
        _accept_sparse = _get_valid_accept_sparse(sparse.issparse(X),
                                                  self.solver)
        check_X_y(X, y, accept_sparse=_accept_sparse, multi_output=True)

        self._label_binarizer = LabelBinarizer(pos_label=1, neg_label=-1)
        Y = self._label_binarizer.fit_transform(y)
        if not self._label_binarizer.y_type_.startswith('multilabel'):
            y = column_or_1d(y, warn=True)
        else:
            # we don't (yet) support multi-label classification in Ridge
            raise ValueError(
                "%s doesn't support multi-label classification" % (
                    self.__class__.__name__))

        if self.class_weight:
            if sample_weight is None:
                sample_weight = 1.
            # modify the sample weights with the corresponding class weight
            sample_weight = (sample_weight *
                             compute_sample_weight(self.class_weight, y))

        super().fit(X, Y, sample_weight=sample_weight)
        return self

    @property
    def classes_(self):
        return self._label_binarizer.classes_


class _RidgeGCV(LinearModel):
    """Ridge regression with built-in Generalized Cross-Validation

    It allows efficient Leave-One-Out cross-validation.

    This class is not intended to be used directly. Use RidgeCV instead.

    Notes
    -----

    We want to solve (K + alpha*Id)c = y,
    where K = X X^T is the kernel matrix.

    Let G = (K + alpha*Id)^-1.

    Dual solution: c = Gy
    Primal solution: w = X^T c

    Compute eigendecomposition K = Q V Q^T.
    Then G = Q (V + alpha*Id)^-1 Q^T,
    where (V + alpha*Id) is diagonal.
    It is thus inexpensive to inverse for many alphas.

    Let loov be the vector of prediction values for each example
    when the model was fitted with all examples but this example.

    loov = (KGY - diag(KG)Y) / diag(I-KG)

    Let looe be the vector of prediction errors for each example
    when the model was fitted with all examples but this example.

    looe = y - loov = c / diag(G)

    References
    ----------
    http://cbcl.mit.edu/publications/ps/MIT-CSAIL-TR-2007-025.pdf
    https://www.mit.edu/~9.520/spring07/Classes/rlsslides.pdf
    """

    def __init__(self, alphas=(0.1, 1.0, 10.0),
                 fit_intercept=True, normalize=False,
                 scoring=None, copy_X=True,
                 gcv_mode=None, store_cv_values=False):
        self.alphas = np.asarray(alphas)
        self.fit_intercept = fit_intercept
        self.normalize = normalize
        self.scoring = scoring
        self.copy_X = copy_X
        self.gcv_mode = gcv_mode
        self.store_cv_values = store_cv_values

    def _pre_compute(self, X, y, centered_kernel=True):
        # even if X is very sparse, K is usually very dense
        K = safe_sparse_dot(X, X.T, dense_output=True)
        # the following emulates an additional constant regressor
        # corresponding to fit_intercept=True
        # but this is done only when the features have been centered
        if centered_kernel:
            K += np.ones_like(K)
        v, Q = linalg.eigh(K)
        QT_y = np.dot(Q.T, y)
        return v, Q, QT_y

    def _decomp_diag(self, v_prime, Q):
        # compute diagonal of the matrix: dot(Q, dot(diag(v_prime), Q^T))
        return (v_prime * Q ** 2).sum(axis=-1)

    def _diag_dot(self, D, B):
        # compute dot(diag(D), B)
        if len(B.shape) > 1:
            # handle case where B is > 1-d
            D = D[(slice(None), ) + (np.newaxis, ) * (len(B.shape) - 1)]
        return D * B

    def _errors_and_values_helper(self, alpha, y, v, Q, QT_y):
        """Helper function to avoid code duplication between self._errors and
        self._values.

        Notes
        -----
        We don't construct matrix G, instead compute action on y & diagonal.
        """
        w = 1. / (v + alpha)
        constant_column = np.var(Q, 0) < 1.e-12
        # detect constant columns
        w[constant_column] = 0  # cancel the regularization for the intercept

        c = np.dot(Q, self._diag_dot(w, QT_y))
        G_diag = self._decomp_diag(w, Q)
        # handle case where y is 2-d
        if len(y.shape) != 1:
            G_diag = G_diag[:, np.newaxis]
        return G_diag, c

    def _errors(self, alpha, y, v, Q, QT_y):
        G_diag, c = self._errors_and_values_helper(alpha, y, v, Q, QT_y)
        return (c / G_diag) ** 2, c

    def _values(self, alpha, y, v, Q, QT_y):
        G_diag, c = self._errors_and_values_helper(alpha, y, v, Q, QT_y)
        return y - (c / G_diag), c

    def _pre_compute_svd(self, X, y, centered_kernel=True):
        if sparse.issparse(X):
            raise TypeError("SVD not supported for sparse matrices")
        if centered_kernel:
            X = np.hstack((X, np.ones((X.shape[0], 1))))
        # to emulate fit_intercept=True situation, add a column on ones
        # Note that by centering, the other columns are orthogonal to that one
        U, s, _ = linalg.svd(X, full_matrices=0)
        v = s ** 2
        UT_y = np.dot(U.T, y)
        return v, U, UT_y

    def _errors_and_values_svd_helper(self, alpha, y, v, U, UT_y):
        """Helper function to avoid code duplication between self._errors_svd
        and self._values_svd.
        """
        constant_column = np.var(U, 0) < 1.e-12
        # detect columns colinear to ones
        w = ((v + alpha) ** -1) - (alpha ** -1)
        w[constant_column] = - (alpha ** -1)
        # cancel the regularization for the intercept
        c = np.dot(U, self._diag_dot(w, UT_y)) + (alpha ** -1) * y
        G_diag = self._decomp_diag(w, U) + (alpha ** -1)
        if len(y.shape) != 1:
            # handle case where y is 2-d
            G_diag = G_diag[:, np.newaxis]
        return G_diag, c

    def _errors_svd(self, alpha, y, v, U, UT_y):
        G_diag, c = self._errors_and_values_svd_helper(alpha, y, v, U, UT_y)
        return (c / G_diag) ** 2, c

    def _values_svd(self, alpha, y, v, U, UT_y):
        G_diag, c = self._errors_and_values_svd_helper(alpha, y, v, U, UT_y)
        return y - (c / G_diag), c

    def fit(self, X, y, sample_weight=None):
        """Fit Ridge regression model

        Parameters
        ----------
        X : {array-like, sparse matrix}, shape = [n_samples, n_features]
            Training data

        y : array-like, shape = [n_samples] or [n_samples, n_targets]
            Target values. Will be cast to X's dtype if necessary

        sample_weight : float or array-like of shape [n_samples]
            Sample weight

        Returns
        -------
        self : object
        """
        X, y = check_X_y(X, y,
                         accept_sparse=['csr', 'csc', 'coo'],
                         dtype=[np.float64, np.float32],
                         multi_output=True, y_numeric=True)
        if sample_weight is not None and not isinstance(sample_weight, float):
            sample_weight = check_array(sample_weight, ensure_2d=False,
                                        dtype=X.dtype)
        n_samples, n_features = X.shape

        X, y, X_offset, y_offset, X_scale = LinearModel._preprocess_data(
            X, y, self.fit_intercept, self.normalize, self.copy_X,
            sample_weight=sample_weight)

        gcv_mode = self.gcv_mode
        with_sw = len(np.shape(sample_weight))

        if gcv_mode is None or gcv_mode == 'auto':
            if sparse.issparse(X) or n_features > n_samples or with_sw:
                gcv_mode = 'eigen'
            else:
                gcv_mode = 'svd'
        elif gcv_mode == "svd" and with_sw:
            # FIXME non-uniform sample weights not yet supported
            warnings.warn("non-uniform sample weights unsupported for svd, "
                          "forcing usage of eigen")
            gcv_mode = 'eigen'

        if gcv_mode == 'eigen':
            _pre_compute = self._pre_compute
            _errors = self._errors
            _values = self._values
        elif gcv_mode == 'svd':
            # assert n_samples >= n_features
            _pre_compute = self._pre_compute_svd
            _errors = self._errors_svd
            _values = self._values_svd
        else:
            raise ValueError('bad gcv_mode "%s"' % gcv_mode)

        if sample_weight is not None:
            X, y = _rescale_data(X, y, sample_weight)

        centered_kernel = not sparse.issparse(X) and self.fit_intercept

        v, Q, QT_y = _pre_compute(X, y, centered_kernel)
        n_y = 1 if len(y.shape) == 1 else y.shape[1]
        cv_values = np.zeros((n_samples * n_y, len(self.alphas)))
        C = []

        scorer = check_scoring(self, scoring=self.scoring, allow_none=True)
        error = scorer is None

        if np.any(self.alphas < 0):
            raise ValueError("alphas cannot be negative. "
                             "Got {} containing some "
                             "negative value instead.".format(self.alphas))

        for i, alpha in enumerate(self.alphas):
            if error:
                out, c = _errors(float(alpha), y, v, Q, QT_y)
            else:
                out, c = _values(float(alpha), y, v, Q, QT_y)
            cv_values[:, i] = out.ravel()
            C.append(c)

        if error:
            best = cv_values.mean(axis=0).argmin()
        else:
            # The scorer want an object that will make the predictions but
            # they are already computed efficiently by _RidgeGCV. This
            # identity_estimator will just return them
            def identity_estimator():
                pass
            identity_estimator.decision_function = lambda y_predict: y_predict
            identity_estimator.predict = lambda y_predict: y_predict

            out = [scorer(identity_estimator, y.ravel(), cv_values[:, i])
                   for i in range(len(self.alphas))]
            best = np.argmax(out)

        self.alpha_ = self.alphas[best]
        self.dual_coef_ = C[best]
        self.coef_ = safe_sparse_dot(self.dual_coef_.T, X)

        self._set_intercept(X_offset, y_offset, X_scale)

        if self.store_cv_values:
            if len(y.shape) == 1:
                cv_values_shape = n_samples, len(self.alphas)
            else:
                cv_values_shape = n_samples, n_y, len(self.alphas)
            self.cv_values_ = cv_values.reshape(cv_values_shape)

        return self


class _BaseRidgeCV(LinearModel, MultiOutputMixin):
    def __init__(self, alphas=(0.1, 1.0, 10.0),
                 fit_intercept=True, normalize=False, scoring=None,
                 cv=None, gcv_mode=None,
                 store_cv_values=False):
        self.alphas = np.asarray(alphas)
        self.fit_intercept = fit_intercept
        self.normalize = normalize
        self.scoring = scoring
        self.cv = cv
        self.gcv_mode = gcv_mode
        self.store_cv_values = store_cv_values

    def fit(self, X, y, sample_weight=None):
        """Fit Ridge regression model

        Parameters
        ----------
        X : array-like, shape = [n_samples, n_features]
            Training data

        y : array-like, shape = [n_samples] or [n_samples, n_targets]
            Target values. Will be cast to X's dtype if necessary

        sample_weight : float or array-like of shape [n_samples]
            Sample weight

        Returns
        -------
        self : object
        """
        if self.cv is None:
            estimator = _RidgeGCV(self.alphas,
                                  fit_intercept=self.fit_intercept,
                                  normalize=self.normalize,
                                  scoring=self.scoring,
                                  gcv_mode=self.gcv_mode,
                                  store_cv_values=self.store_cv_values)
            estimator.fit(X, y, sample_weight=sample_weight)
            self.alpha_ = estimator.alpha_
            if self.store_cv_values:
                self.cv_values_ = estimator.cv_values_
        else:
            if self.store_cv_values:
                raise ValueError("cv!=None and store_cv_values=True "
                                 " are incompatible")
            parameters = {'alpha': self.alphas}
            gs = GridSearchCV(Ridge(fit_intercept=self.fit_intercept,
                                    normalize=self.normalize),
                              parameters, cv=self.cv, scoring=self.scoring)
            gs.fit(X, y, sample_weight=sample_weight)
            estimator = gs.best_estimator_
            self.alpha_ = gs.best_estimator_.alpha

        self.coef_ = estimator.coef_
        self.intercept_ = estimator.intercept_

        return self


class RidgeCV(_BaseRidgeCV, RegressorMixin):
    """Ridge regression with built-in cross-validation.

    See glossary entry for :term:`cross-validation estimator`.

    By default, it performs Generalized Cross-Validation, which is a form of
    efficient Leave-One-Out cross-validation.

    Read more in the :ref:`User Guide <ridge_regression>`.

    Parameters
    ----------
    alphas : numpy array of shape [n_alphas]
        Array of alpha values to try.
        Regularization strength; must be a positive float. Regularization
        improves the conditioning of the problem and reduces the variance of
        the estimates. Larger values specify stronger regularization.
        Alpha corresponds to ``C^-1`` in other linear models such as
        LogisticRegression or LinearSVC.

    fit_intercept : boolean
        Whether to calculate the intercept for this model. If set
        to false, no intercept will be used in calculations
        (e.g. data is expected to be already centered).

    normalize : boolean, optional, default False
        This parameter is ignored when ``fit_intercept`` is set to False.
        If True, the regressors X will be normalized before regression by
        subtracting the mean and dividing by the l2-norm.
        If you wish to standardize, please use
        :class:`sklearn.preprocessing.StandardScaler` before calling ``fit``
        on an estimator with ``normalize=False``.

    scoring : string, callable or None, optional, default: None
        A string (see model evaluation documentation) or
        a scorer callable object / function with signature
        ``scorer(estimator, X, y)``.

    cv : int, cross-validation generator or an iterable, optional
        Determines the cross-validation splitting strategy.
        Possible inputs for cv are:

        - None, to use the efficient Leave-One-Out cross-validation
        - integer, to specify the number of folds.
        - :term:`CV splitter`,
        - An iterable yielding (train, test) splits as arrays of indices.

        For integer/None inputs, if ``y`` is binary or multiclass,
        :class:`sklearn.model_selection.StratifiedKFold` is used, else,
        :class:`sklearn.model_selection.KFold` is used.

        Refer :ref:`User Guide <cross_validation>` for the various
        cross-validation strategies that can be used here.

    gcv_mode : {None, 'auto', 'svd', eigen'}, optional
        Flag indicating which strategy to use when performing
        Generalized Cross-Validation. Options are::

            'auto' : use svd if n_samples > n_features or when X is a sparse
                     matrix, otherwise use eigen
            'svd' : force computation via singular value decomposition of X
                    (does not work for sparse matrices)
            'eigen' : force computation via eigendecomposition of X^T X

        The 'auto' mode is the default and is intended to pick the cheaper
        option of the two depending upon the shape and format of the training
        data.

    store_cv_values : boolean, default=False
        Flag indicating if the cross-validation values corresponding to
        each alpha should be stored in the ``cv_values_`` attribute (see
        below). This flag is only compatible with ``cv=None`` (i.e. using
        Generalized Cross-Validation).

    Attributes
    ----------
    cv_values_ : array, shape = [n_samples, n_alphas] or \
        shape = [n_samples, n_targets, n_alphas], optional
        Cross-validation values for each alpha (if ``store_cv_values=True``\
        and ``cv=None``). After ``fit()`` has been called, this attribute \
        will contain the mean squared errors (by default) or the values \
        of the ``{loss,score}_func`` function (if provided in the constructor).

    coef_ : array, shape = [n_features] or [n_targets, n_features]
        Weight vector(s).

    intercept_ : float | array, shape = (n_targets,)
        Independent term in decision function. Set to 0.0 if
        ``fit_intercept = False``.

    alpha_ : float
        Estimated regularization parameter.

    Examples
    --------
    >>> from sklearn.datasets import load_diabetes
    >>> from sklearn.linear_model import RidgeCV
    >>> X, y = load_diabetes(return_X_y=True)
    >>> clf = RidgeCV(alphas=[1e-3, 1e-2, 1e-1, 1]).fit(X, y)
    >>> clf.score(X, y) # doctest: +ELLIPSIS
    0.5166...

    See also
    --------
    Ridge : Ridge regression
    RidgeClassifier : Ridge classifier
    RidgeClassifierCV : Ridge classifier with built-in cross validation
    """
    pass


class RidgeClassifierCV(LinearClassifierMixin, _BaseRidgeCV):
    """Ridge classifier with built-in cross-validation.

    See glossary entry for :term:`cross-validation estimator`.

    By default, it performs Generalized Cross-Validation, which is a form of
    efficient Leave-One-Out cross-validation. Currently, only the n_features >
    n_samples case is handled efficiently.

    Read more in the :ref:`User Guide <ridge_regression>`.

    Parameters
    ----------
    alphas : numpy array of shape [n_alphas]
        Array of alpha values to try.
        Regularization strength; must be a positive float. Regularization
        improves the conditioning of the problem and reduces the variance of
        the estimates. Larger values specify stronger regularization.
        Alpha corresponds to ``C^-1`` in other linear models such as
        LogisticRegression or LinearSVC.

    fit_intercept : boolean
        Whether to calculate the intercept for this model. If set
        to false, no intercept will be used in calculations
        (e.g. data is expected to be already centered).

    normalize : boolean, optional, default False
        This parameter is ignored when ``fit_intercept`` is set to False.
        If True, the regressors X will be normalized before regression by
        subtracting the mean and dividing by the l2-norm.
        If you wish to standardize, please use
        :class:`sklearn.preprocessing.StandardScaler` before calling ``fit``
        on an estimator with ``normalize=False``.

    scoring : string, callable or None, optional, default: None
        A string (see model evaluation documentation) or
        a scorer callable object / function with signature
        ``scorer(estimator, X, y)``.

    cv : int, cross-validation generator or an iterable, optional
        Determines the cross-validation splitting strategy.
        Possible inputs for cv are:

        - None, to use the efficient Leave-One-Out cross-validation
        - integer, to specify the number of folds.
        - :term:`CV splitter`,
        - An iterable yielding (train, test) splits as arrays of indices.

        Refer :ref:`User Guide <cross_validation>` for the various
        cross-validation strategies that can be used here.

    class_weight : dict or 'balanced', optional
        Weights associated with classes in the form ``{class_label: weight}``.
        If not given, all classes are supposed to have weight one.

        The "balanced" mode uses the values of y to automatically adjust
        weights inversely proportional to class frequencies in the input data
        as ``n_samples / (n_classes * np.bincount(y))``

    store_cv_values : boolean, default=False
        Flag indicating if the cross-validation values corresponding to
        each alpha should be stored in the ``cv_values_`` attribute (see
        below). This flag is only compatible with ``cv=None`` (i.e. using
        Generalized Cross-Validation).

    Attributes
    ----------
    cv_values_ : array, shape = [n_samples, n_targets, n_alphas], optional
        Cross-validation values for each alpha (if ``store_cv_values=True`` and
        ``cv=None``). After ``fit()`` has been called, this attribute will
        contain the mean squared errors (by default) or the values of the
        ``{loss,score}_func`` function (if provided in the constructor).

    coef_ : array, shape (1, n_features) or (n_targets, n_features)
        Coefficient of the features in the decision function.

        ``coef_`` is of shape (1, n_features) when the given problem is binary.

    intercept_ : float | array, shape = (n_targets,)
        Independent term in decision function. Set to 0.0 if
        ``fit_intercept = False``.

    alpha_ : float
        Estimated regularization parameter

    Examples
    --------
    >>> from sklearn.datasets import load_breast_cancer
    >>> from sklearn.linear_model import RidgeClassifierCV
    >>> X, y = load_breast_cancer(return_X_y=True)
    >>> clf = RidgeClassifierCV(alphas=[1e-3, 1e-2, 1e-1, 1]).fit(X, y)
    >>> clf.score(X, y) # doctest: +ELLIPSIS
    0.9630...

    See also
    --------
    Ridge : Ridge regression
    RidgeClassifier : Ridge classifier
    RidgeCV : Ridge regression with built-in cross validation

    Notes
    -----
    For multi-class classification, n_class classifiers are trained in
    a one-versus-all approach. Concretely, this is implemented by taking
    advantage of the multi-variate response support in Ridge.
    """

    def __init__(self, alphas=(0.1, 1.0, 10.0), fit_intercept=True,
                 normalize=False, scoring=None, cv=None, class_weight=None,
                 store_cv_values=False):
        super().__init__(
            alphas=alphas, fit_intercept=fit_intercept, normalize=normalize,
            scoring=scoring, cv=cv, store_cv_values=store_cv_values)
        self.class_weight = class_weight

    def fit(self, X, y, sample_weight=None):
        """Fit the ridge classifier.

        Parameters
        ----------
        X : array-like, shape (n_samples, n_features)
            Training vectors, where n_samples is the number of samples
            and n_features is the number of features.

        y : array-like, shape (n_samples,)
            Target values. Will be cast to X's dtype if necessary

        sample_weight : float or numpy array of shape (n_samples,)
            Sample weight.

        Returns
        -------
        self : object
        """
        check_X_y(X, y, accept_sparse=['csr', 'csc', 'coo'],
                  multi_output=True)

        self._label_binarizer = LabelBinarizer(pos_label=1, neg_label=-1)
        Y = self._label_binarizer.fit_transform(y)
        if not self._label_binarizer.y_type_.startswith('multilabel'):
            y = column_or_1d(y, warn=True)

        if self.class_weight:
            if sample_weight is None:
                sample_weight = 1.
            # modify the sample weights with the corresponding class weight
            sample_weight = (sample_weight *
                             compute_sample_weight(self.class_weight, y))

        _BaseRidgeCV.fit(self, X, Y, sample_weight=sample_weight)
        return self

    @property
    def classes_(self):
        return self._label_binarizer.classes_<|MERGE_RESOLUTION|>--- conflicted
+++ resolved
@@ -564,12 +564,8 @@
                 X, y, alpha=self.alpha, sample_weight=sample_weight,
                 max_iter=self.max_iter, tol=self.tol, solver=self.solver,
                 random_state=self.random_state, return_n_iter=True,
-<<<<<<< HEAD
                 return_intercept=True, check_input=False)
-=======
-                return_intercept=True)
             # add the offset which was subtracted by _preprocess_data
->>>>>>> 4de404d4
             self.intercept_ += y_offset
         else:
             if sparse.issparse(X) and self.solver == 'sparse_cg':
@@ -583,12 +579,7 @@
                 X, y, alpha=self.alpha, sample_weight=sample_weight,
                 max_iter=self.max_iter, tol=self.tol, solver=self.solver,
                 random_state=self.random_state, return_n_iter=True,
-<<<<<<< HEAD
-                return_intercept=False, check_input=False)
-=======
-                return_intercept=False, **params)
-
->>>>>>> 4de404d4
+                return_intercept=False, check_input=False, **params)
             self._set_intercept(X_offset, y_offset, X_scale)
 
         return self
