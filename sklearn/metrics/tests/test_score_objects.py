import pickle
import tempfile
import shutil
import os
import numbers

import numpy as np

from sklearn.utils.testing import assert_almost_equal
from sklearn.utils.testing import assert_array_equal
from sklearn.utils.testing import assert_equal
from sklearn.utils.testing import assert_raises
from sklearn.utils.testing import assert_raises_regexp
from sklearn.utils.testing import assert_true
from sklearn.utils.testing import assert_false
from sklearn.utils.testing import ignore_warnings
from sklearn.utils.testing import assert_not_equal
from sklearn.utils.testing import assert_warns_message

from sklearn.base import BaseEstimator
from sklearn.metrics import (f1_score, r2_score, roc_auc_score, fbeta_score,
                             log_loss, precision_score, recall_score)
<<<<<<< HEAD
from sklearn.metrics import accuracy_score
from sklearn.metrics.cluster import adjusted_rand_score
from sklearn.metrics.scorer import check_scoring
from sklearn.metrics.scorer import check_multimetric_scoring
from sklearn.metrics.scorer import _passthrough_scorer
from sklearn.metrics.scorer import _PredictScorer
=======
from sklearn.metrics import cluster as cluster_module
from sklearn.metrics.scorer import (check_scoring, _PredictScorer,
                                    _passthrough_scorer)
>>>>>>> 0eb33adb
from sklearn.metrics import make_scorer, get_scorer, SCORERS
from sklearn.svm import LinearSVC
from sklearn.pipeline import make_pipeline
from sklearn.cluster import KMeans
from sklearn.dummy import DummyRegressor
from sklearn.linear_model import Ridge, LogisticRegression
from sklearn.tree import DecisionTreeClassifier, DecisionTreeRegressor
from sklearn.datasets import make_blobs
from sklearn.datasets import make_classification
from sklearn.datasets import make_multilabel_classification
from sklearn.datasets import load_diabetes
from sklearn.model_selection import train_test_split, cross_val_score
from sklearn.model_selection import GridSearchCV
from sklearn.multiclass import OneVsRestClassifier
from sklearn.externals import joblib


REGRESSION_SCORERS = ['r2', 'neg_mean_absolute_error',
                      'neg_mean_squared_error', 'neg_mean_squared_log_error',
                      'neg_median_absolute_error', 'mean_absolute_error',
                      'mean_squared_error', 'median_absolute_error']

CLF_SCORERS = ['accuracy', 'f1', 'f1_weighted', 'f1_macro', 'f1_micro',
               'roc_auc', 'average_precision', 'precision',
               'precision_weighted', 'precision_macro', 'precision_micro',
               'recall', 'recall_weighted', 'recall_macro', 'recall_micro',
               'neg_log_loss', 'log_loss']

# All supervised cluster scorers (They behave like classification metric)
CLUSTER_SCORERS = ["adjusted_rand_score",
                   "homogeneity_score",
                   "completeness_score",
                   "v_measure_score",
                   "mutual_info_score",
                   "adjusted_mutual_info_score",
                   "normalized_mutual_info_score",
                   "fowlkes_mallows_score"]

MULTILABEL_ONLY_SCORERS = ['precision_samples', 'recall_samples', 'f1_samples']


def _make_estimators(X_train, y_train, y_ml_train):
    # Make estimators that make sense to test various scoring methods
    sensible_regr = DummyRegressor(strategy='median')
    sensible_regr.fit(X_train, y_train)
    sensible_clf = DecisionTreeClassifier(random_state=0)
    sensible_clf.fit(X_train, y_train)
    sensible_ml_clf = DecisionTreeClassifier(random_state=0)
    sensible_ml_clf.fit(X_train, y_ml_train)
    return dict(
        [(name, sensible_regr) for name in REGRESSION_SCORERS] +
        [(name, sensible_clf) for name in CLF_SCORERS] +
        [(name, sensible_clf) for name in CLUSTER_SCORERS] +
        [(name, sensible_ml_clf) for name in MULTILABEL_ONLY_SCORERS]
    )


X_mm, y_mm, y_ml_mm = None, None, None
ESTIMATORS = None
TEMP_FOLDER = None


def setup_module():
    # Create some memory mapped data
    global X_mm, y_mm, y_ml_mm, TEMP_FOLDER, ESTIMATORS
    TEMP_FOLDER = tempfile.mkdtemp(prefix='sklearn_test_score_objects_')
    X, y = make_classification(n_samples=30, n_features=5, random_state=0)
    _, y_ml = make_multilabel_classification(n_samples=X.shape[0],
                                             random_state=0)
    filename = os.path.join(TEMP_FOLDER, 'test_data.pkl')
    joblib.dump((X, y, y_ml), filename)
    X_mm, y_mm, y_ml_mm = joblib.load(filename, mmap_mode='r')
    ESTIMATORS = _make_estimators(X_mm, y_mm, y_ml_mm)


def teardown_module():
    global X_mm, y_mm, y_ml_mm, TEMP_FOLDER, ESTIMATORS
    # GC closes the mmap file descriptors
    X_mm, y_mm, y_ml_mm, ESTIMATORS = None, None, None, None
    shutil.rmtree(TEMP_FOLDER)


class EstimatorWithoutFit(object):
    """Dummy estimator to test scoring validators"""
    pass


class EstimatorWithFit(BaseEstimator):
    """Dummy estimator to test scoring validators"""
    def fit(self, X, y):
        return self


class EstimatorWithFitAndScore(object):
    """Dummy estimator to test scoring validators"""
    def fit(self, X, y):
        return self

    def score(self, X, y):
        return 1.0


class EstimatorWithFitAndPredict(object):
    """Dummy estimator to test scoring validators"""
    def fit(self, X, y):
        self.y = y
        return self

    def predict(self, X):
        return self.y


class DummyScorer(object):
    """Dummy scorer that always returns 1."""
    def __call__(self, est, X, y):
        return 1


def test_all_scorers_repr():
    # Test that all scorers have a working repr
    for name, scorer in SCORERS.items():
        repr(scorer)


def check_scoring_validator_for_single_metric_usecases(scoring_validator):
    # Test all branches of single metric usecases
    estimator = EstimatorWithoutFit()
    pattern = (r"estimator should be an estimator implementing 'fit' method,"
               r" .* was passed")
    assert_raises_regexp(TypeError, pattern, scoring_validator, estimator)

    estimator = EstimatorWithFitAndScore()
    estimator.fit([[1]], [1])
    scorer = scoring_validator(estimator)
    assert_true(scorer is _passthrough_scorer)
    assert_almost_equal(scorer(estimator, [[1]], [1]), 1.0)

    estimator = EstimatorWithFitAndPredict()
    estimator.fit([[1]], [1])
    pattern = (r"If no scoring is specified, the estimator passed should have"
               r" a 'score' method\. The estimator .* does not\.")
    assert_raises_regexp(TypeError, pattern, scoring_validator, estimator)

    scorer = scoring_validator(estimator, "accuracy")
    assert_almost_equal(scorer(estimator, [[1]], [1]), 1.0)

    estimator = EstimatorWithFit()
    scorer = scoring_validator(estimator, "accuracy")
    assert_true(isinstance(scorer, _PredictScorer))

    estimator = EstimatorWithFit()
    scorer = scoring_validator(estimator, allow_none=True)
    assert_true(scorer is None)


def check_multimetric_scoring_single_metric_wrapper(*args, **kwargs):
    scorers, is_multi = check_multimetric_scoring(*args, **kwargs)
    # For all single metric use cases, it should register as not multimetric
    assert_false(is_multi)
    if scorers is not None:
        names, scorers = zip(*scorers.items())
        assert_equal(len(scorers), 1)
        assert_equal(names[0], 'score')
        scorers = scorers[0]
    return scorers


def test_check_scoring_and_check_multimetric_scoring():
    check_scoring_validator_for_single_metric_usecases(check_scoring)
    # To make sure the check_scoring is correctly applied to the constituent
    # scorers
    check_scoring_validator_for_single_metric_usecases(
        check_multimetric_scoring_single_metric_wrapper)

    # For multiple metric use cases

    # Make sure it works for the valid cases

    for scoring in (('accuracy',), ['precision'],
                    {'acc': 'accuracy', 'precision': 'precision'},
                    ('accuracy', 'precision'), ['precision', 'accuracy'],
                    {'accuracy': make_scorer(accuracy_score),
                     'precision': make_scorer(precision_score)}):
        estimator = EstimatorWithFitAndPredict()
        estimator.fit([[1]], [1])

        scorers, is_multi = check_multimetric_scoring(estimator, scoring)
        assert_true(is_multi)
        assert_true(isinstance(scorers, dict))
        assert_equal(sorted(scorers.keys()), sorted(list(scoring)))
        assert_true(all([isinstance(scorer, _PredictScorer)
                         for scorer in list(scorers.values())]))

        if 'acc' in scoring:
            assert_almost_equal(scorers['acc'](estimator, [[1]], [1]), 1)
        if 'accuracy' in scoring:
            assert_almost_equal(scorers['accuracy'](estimator, [[1]], [1]), 1)
        if 'precision' in scoring:
            assert_almost_equal(scorers['precision'](estimator, [[1]], [0]), 0)

    estimator = EstimatorWithFitAndPredict()
    estimator.fit([[1]], [1])
    scorers, is_multi = check_multimetric_scoring(estimator, allow_none=True)
    assert_equal(scorers, {'score': None})
    assert_false(is_multi)

    # Make sure it raises errors when scoring parameter is not valid.

    error_message_regexp = ".*must be unique strings.*\n.*use a dict.*"

    # List/tuple of callables should raise a message advising users to use
    # dict of names to callables mapping
    assert_raises_regexp(ValueError, error_message_regexp,
                         check_multimetric_scoring, estimator,
                         scoring=(make_scorer(precision_score),
                                  make_scorer(accuracy_score)))

    assert_raises_regexp(ValueError, error_message_regexp,
                         check_multimetric_scoring, estimator,
                         scoring=(make_scorer(precision_score),))

    # So should empty lists/tuples
    assert_raises_regexp(ValueError, error_message_regexp,
                         check_multimetric_scoring, estimator, scoring=())

    # So should duplicated entries
    assert_raises_regexp(ValueError, error_message_regexp,
                         check_multimetric_scoring, estimator,
                         scoring=('f1_micro', 'f1_micro'))

    error_message_regexp = (".*should.*be.*string or callable.*for single"
                            ".*dict.*for multi.*")

    # Empty dict should raise invalid scoring error
    assert_raises_regexp(ValueError, error_message_regexp,
                         check_multimetric_scoring, estimator,
                         scoring=(dict()))

    # And so should any other invalid entry
    assert_raises_regexp(ValueError, error_message_regexp,
                         check_multimetric_scoring, estimator, scoring=5)


def test_check_scoring_gridsearchcv():
    # test that check_scoring works on GridSearchCV and pipeline.
    # slightly redundant non-regression test.

    grid = GridSearchCV(LinearSVC(), param_grid={'C': [.1, 1]})
    scorer = check_scoring(grid, "f1")
    assert_true(isinstance(scorer, _PredictScorer))

    pipe = make_pipeline(LinearSVC())
    scorer = check_scoring(pipe, "f1")
    assert_true(isinstance(scorer, _PredictScorer))

    # check that cross_val_score definitely calls the scorer
    # and doesn't make any assumptions about the estimator apart from having a
    # fit.
    scores = cross_val_score(EstimatorWithFit(), [[1], [2], [3]], [1, 0, 1],
                             scoring=DummyScorer())
    assert_array_equal(scores, 1)


def test_make_scorer():
    # Sanity check on the make_scorer factory function.
    f = lambda *args: 0
    assert_raises(ValueError, make_scorer, f, needs_threshold=True,
                  needs_proba=True)


def test_classification_scores():
    # Test classification scorers.
    X, y = make_blobs(random_state=0, centers=2)
    X_train, X_test, y_train, y_test = train_test_split(X, y, random_state=0)
    clf = LinearSVC(random_state=0)
    clf.fit(X_train, y_train)

    for prefix, metric in [('f1', f1_score), ('precision', precision_score),
                           ('recall', recall_score)]:

        score1 = get_scorer('%s_weighted' % prefix)(clf, X_test, y_test)
        score2 = metric(y_test, clf.predict(X_test), pos_label=None,
                        average='weighted')
        assert_almost_equal(score1, score2)

        score1 = get_scorer('%s_macro' % prefix)(clf, X_test, y_test)
        score2 = metric(y_test, clf.predict(X_test), pos_label=None,
                        average='macro')
        assert_almost_equal(score1, score2)

        score1 = get_scorer('%s_micro' % prefix)(clf, X_test, y_test)
        score2 = metric(y_test, clf.predict(X_test), pos_label=None,
                        average='micro')
        assert_almost_equal(score1, score2)

        score1 = get_scorer('%s' % prefix)(clf, X_test, y_test)
        score2 = metric(y_test, clf.predict(X_test), pos_label=1)
        assert_almost_equal(score1, score2)

    # test fbeta score that takes an argument
    scorer = make_scorer(fbeta_score, beta=2)
    score1 = scorer(clf, X_test, y_test)
    score2 = fbeta_score(y_test, clf.predict(X_test), beta=2)
    assert_almost_equal(score1, score2)

    # test that custom scorer can be pickled
    unpickled_scorer = pickle.loads(pickle.dumps(scorer))
    score3 = unpickled_scorer(clf, X_test, y_test)
    assert_almost_equal(score1, score3)

    # smoke test the repr:
    repr(fbeta_score)


def test_regression_scorers():
    # Test regression scorers.
    diabetes = load_diabetes()
    X, y = diabetes.data, diabetes.target
    X_train, X_test, y_train, y_test = train_test_split(X, y, random_state=0)
    clf = Ridge()
    clf.fit(X_train, y_train)
    score1 = get_scorer('r2')(clf, X_test, y_test)
    score2 = r2_score(y_test, clf.predict(X_test))
    assert_almost_equal(score1, score2)


def test_thresholded_scorers():
    # Test scorers that take thresholds.
    X, y = make_blobs(random_state=0, centers=2)
    X_train, X_test, y_train, y_test = train_test_split(X, y, random_state=0)
    clf = LogisticRegression(random_state=0)
    clf.fit(X_train, y_train)
    score1 = get_scorer('roc_auc')(clf, X_test, y_test)
    score2 = roc_auc_score(y_test, clf.decision_function(X_test))
    score3 = roc_auc_score(y_test, clf.predict_proba(X_test)[:, 1])
    assert_almost_equal(score1, score2)
    assert_almost_equal(score1, score3)

    logscore = get_scorer('neg_log_loss')(clf, X_test, y_test)
    logloss = log_loss(y_test, clf.predict_proba(X_test))
    assert_almost_equal(-logscore, logloss)

    # same for an estimator without decision_function
    clf = DecisionTreeClassifier()
    clf.fit(X_train, y_train)
    score1 = get_scorer('roc_auc')(clf, X_test, y_test)
    score2 = roc_auc_score(y_test, clf.predict_proba(X_test)[:, 1])
    assert_almost_equal(score1, score2)

    # test with a regressor (no decision_function)
    reg = DecisionTreeRegressor()
    reg.fit(X_train, y_train)
    score1 = get_scorer('roc_auc')(reg, X_test, y_test)
    score2 = roc_auc_score(y_test, reg.predict(X_test))
    assert_almost_equal(score1, score2)

    # Test that an exception is raised on more than two classes
    X, y = make_blobs(random_state=0, centers=3)
    X_train, X_test, y_train, y_test = train_test_split(X, y, random_state=0)
    clf.fit(X_train, y_train)
    assert_raises(ValueError, get_scorer('roc_auc'), clf, X_test, y_test)


def test_thresholded_scorers_multilabel_indicator_data():
    # Test that the scorer work with multilabel-indicator format
    # for multilabel and multi-output multi-class classifier
    X, y = make_multilabel_classification(allow_unlabeled=False,
                                          random_state=0)
    X_train, X_test, y_train, y_test = train_test_split(X, y, random_state=0)

    # Multi-output multi-class predict_proba
    clf = DecisionTreeClassifier()
    clf.fit(X_train, y_train)
    y_proba = clf.predict_proba(X_test)
    score1 = get_scorer('roc_auc')(clf, X_test, y_test)
    score2 = roc_auc_score(y_test, np.vstack(p[:, -1] for p in y_proba).T)
    assert_almost_equal(score1, score2)

    # Multi-output multi-class decision_function
    # TODO Is there any yet?
    clf = DecisionTreeClassifier()
    clf.fit(X_train, y_train)
    clf._predict_proba = clf.predict_proba
    clf.predict_proba = None
    clf.decision_function = lambda X: [p[:, 1] for p in clf._predict_proba(X)]

    y_proba = clf.decision_function(X_test)
    score1 = get_scorer('roc_auc')(clf, X_test, y_test)
    score2 = roc_auc_score(y_test, np.vstack(p for p in y_proba).T)
    assert_almost_equal(score1, score2)

    # Multilabel predict_proba
    clf = OneVsRestClassifier(DecisionTreeClassifier())
    clf.fit(X_train, y_train)
    score1 = get_scorer('roc_auc')(clf, X_test, y_test)
    score2 = roc_auc_score(y_test, clf.predict_proba(X_test))
    assert_almost_equal(score1, score2)

    # Multilabel decision function
    clf = OneVsRestClassifier(LinearSVC(random_state=0))
    clf.fit(X_train, y_train)
    score1 = get_scorer('roc_auc')(clf, X_test, y_test)
    score2 = roc_auc_score(y_test, clf.decision_function(X_test))
    assert_almost_equal(score1, score2)


def test_supervised_cluster_scorers():
    # Test clustering scorers against gold standard labeling.
    X, y = make_blobs(random_state=0, centers=2)
    X_train, X_test, y_train, y_test = train_test_split(X, y, random_state=0)
    km = KMeans(n_clusters=3)
    km.fit(X_train)
    for name in CLUSTER_SCORERS:
        score1 = get_scorer(name)(km, X_test, y_test)
        score2 = getattr(cluster_module, name)(y_test, km.predict(X_test))
        assert_almost_equal(score1, score2)


@ignore_warnings
def test_raises_on_score_list():
    # Test that when a list of scores is returned, we raise proper errors.
    X, y = make_blobs(random_state=0)
    f1_scorer_no_average = make_scorer(f1_score, average=None)
    clf = DecisionTreeClassifier()
    assert_raises(ValueError, cross_val_score, clf, X, y,
                  scoring=f1_scorer_no_average)
    grid_search = GridSearchCV(clf, scoring=f1_scorer_no_average,
                               param_grid={'max_depth': [1, 2]})
    assert_raises(ValueError, grid_search.fit, X, y)


@ignore_warnings
def test_scorer_sample_weight():
    # Test that scorers support sample_weight or raise sensible errors

    # Unlike the metrics invariance test, in the scorer case it's harder
    # to ensure that, on the classifier output, weighted and unweighted
    # scores really should be unequal.
    X, y = make_classification(random_state=0)
    _, y_ml = make_multilabel_classification(n_samples=X.shape[0],
                                             random_state=0)
    split = train_test_split(X, y, y_ml, random_state=0)
    X_train, X_test, y_train, y_test, y_ml_train, y_ml_test = split

    sample_weight = np.ones_like(y_test)
    sample_weight[:10] = 0

    # get sensible estimators for each metric
    estimator = _make_estimators(X_train, y_train, y_ml_train)

    for name, scorer in SCORERS.items():
        if name in MULTILABEL_ONLY_SCORERS:
            target = y_ml_test
        else:
            target = y_test
        try:
            weighted = scorer(estimator[name], X_test, target,
                              sample_weight=sample_weight)
            ignored = scorer(estimator[name], X_test[10:], target[10:])
            unweighted = scorer(estimator[name], X_test, target)
            assert_not_equal(weighted, unweighted,
                             msg="scorer {0} behaves identically when "
                             "called with sample weights: {1} vs "
                             "{2}".format(name, weighted, unweighted))
            assert_almost_equal(weighted, ignored,
                                err_msg="scorer {0} behaves differently when "
                                "ignoring samples and setting sample_weight to"
                                " 0: {1} vs {2}".format(name, weighted,
                                                        ignored))

        except TypeError as e:
            assert_true("sample_weight" in str(e),
                        "scorer {0} raises unhelpful exception when called "
                        "with sample weights: {1}".format(name, str(e)))


@ignore_warnings  # UndefinedMetricWarning for P / R scores
def check_scorer_memmap(scorer_name):
    scorer, estimator = SCORERS[scorer_name], ESTIMATORS[scorer_name]
    if scorer_name in MULTILABEL_ONLY_SCORERS:
        score = scorer(estimator, X_mm, y_ml_mm)
    else:
        score = scorer(estimator, X_mm, y_mm)
    assert isinstance(score, numbers.Number), scorer_name


def test_scorer_memmap_input():
    # Non-regression test for #6147: some score functions would
    # return singleton memmap when computed on memmap data instead of scalar
    # float values.
    for name in SCORERS.keys():
        yield check_scorer_memmap, name


def test_deprecated_names():
    X, y = make_blobs(random_state=0, centers=2)
    X_train, X_test, y_train, y_test = train_test_split(X, y, random_state=0)
    clf = LogisticRegression(random_state=0)
    clf.fit(X_train, y_train)

    for name in ('mean_absolute_error', 'mean_squared_error',
                 'median_absolute_error', 'log_loss'):
        warning_msg = "Scoring method %s was renamed to" % name
        for scorer in (get_scorer(name), SCORERS[name]):
            assert_warns_message(DeprecationWarning,
                                 warning_msg,
                                 scorer, clf, X, y)

        assert_warns_message(DeprecationWarning,
                             warning_msg,
                             cross_val_score, clf, X, y, scoring=name)


def test_scoring_is_not_metric():
    assert_raises_regexp(ValueError, 'make_scorer', check_scoring,
                         LogisticRegression(), f1_score)
    assert_raises_regexp(ValueError, 'make_scorer', check_scoring,
                         LogisticRegression(), roc_auc_score)
    assert_raises_regexp(ValueError, 'make_scorer', check_scoring,
                         Ridge(), r2_score)
    assert_raises_regexp(ValueError, 'make_scorer', check_scoring,
                         KMeans(), cluster_module.adjusted_rand_score)<|MERGE_RESOLUTION|>--- conflicted
+++ resolved
@@ -20,18 +20,12 @@
 from sklearn.base import BaseEstimator
 from sklearn.metrics import (f1_score, r2_score, roc_auc_score, fbeta_score,
                              log_loss, precision_score, recall_score)
-<<<<<<< HEAD
 from sklearn.metrics import accuracy_score
-from sklearn.metrics.cluster import adjusted_rand_score
+from sklearn.metrics import cluster
 from sklearn.metrics.scorer import check_scoring
 from sklearn.metrics.scorer import check_multimetric_scoring
 from sklearn.metrics.scorer import _passthrough_scorer
 from sklearn.metrics.scorer import _PredictScorer
-=======
-from sklearn.metrics import cluster as cluster_module
-from sklearn.metrics.scorer import (check_scoring, _PredictScorer,
-                                    _passthrough_scorer)
->>>>>>> 0eb33adb
 from sklearn.metrics import make_scorer, get_scorer, SCORERS
 from sklearn.svm import LinearSVC
 from sklearn.pipeline import make_pipeline
@@ -446,7 +440,7 @@
     km.fit(X_train)
     for name in CLUSTER_SCORERS:
         score1 = get_scorer(name)(km, X_test, y_test)
-        score2 = getattr(cluster_module, name)(y_test, km.predict(X_test))
+        score2 = getattr(cluster, name)(y_test, km.predict(X_test))
         assert_almost_equal(score1, score2)
 
 
@@ -553,4 +547,4 @@
     assert_raises_regexp(ValueError, 'make_scorer', check_scoring,
                          Ridge(), r2_score)
     assert_raises_regexp(ValueError, 'make_scorer', check_scoring,
-                         KMeans(), cluster_module.adjusted_rand_score)+                         KMeans(), cluster.adjusted_rand_score)